//! The `business` module matches addresses associated with business licenses against a set of known [`Addresses`], producing a record of
//! matching, divergent and missing addresses.
use crate::prelude::*;
use galileo_types::geo::GeoPoint;
use indicatif::ParallelProgressIterator;
use num_traits::cast::FromPrimitive;
use rayon::prelude::*;
use serde::{Deserialize, Serialize};
use std::collections::HashSet;
use tracing::info;

/// The `BusinessMatchRecord` struct holds match data for a licensed business.
#[derive(Debug, Clone, Serialize, Deserialize)]
pub struct BusinessMatchRecord {
    match_status: MatchStatus,
    business_address_label: String,
    company_name: Option<String>,
    contact_name: Option<String>,
    business_type: String,
    dba: Option<String>,
    license: String,
    expires: String,
    other_address_label: Option<String>,
    address_latitude: Option<f64>,
    address_longitude: Option<f64>,
}

impl BusinessMatchRecord {
    /// The `company_name` field represents the registered business name associated with the
    /// active business license.
    pub fn company_name(&self) -> Option<String> {
        self.company_name.clone()
    }
}

/// The `BusinessMatchRecords` struct holds a vector of [`BusinessMatchRecord`] objects.
#[derive(Clone)]
pub struct BusinessMatchRecords {
    /// The `records` field holds a vector of [`BusinessMatchRecord`] objects.
    pub records: Vec<BusinessMatchRecord>,
}

impl BusinessMatchRecords {
    /// Matches the provided address associated with a business license against the addresses in
    /// `addresses`, creating a new `BusinessMatchRecords` struct containing the results.
    pub fn new<T: Address + GeoPoint<Num = f64>>(business: &BusinessLicense, addresses: &[T]) -> Self {
        let mut records = Vec::new();
        for address in addresses {
            let business_match = business.coincident(address);
            if let Some(record) = business_match {
                records.push(record);
            }
        }
        if records.is_empty() {
            records.push(BusinessMatchRecord {
                match_status: MatchStatus::Missing,
                business_address_label: business.label(),
                company_name: business.company_name(),
                contact_name: business.contact_name(),
                business_type: business.business_type(),
                dba: business.dba(),
                license: business.license(),
                expires: business.expires(),
                other_address_label: None,
                address_latitude: None,
                address_longitude: None,
            });
        }
        let business_record = BusinessMatchRecords { records };
        let matched = business_record.filter("matching");
        let divergent = business_record.filter("divergent");
        if !matched.records.is_empty() {
            let trim_match = matched.records[0].clone();
            BusinessMatchRecords {
                records: vec![trim_match],
            }
        } else if !divergent.records.is_empty() {
            divergent
        } else {
            business_record
        }
    }

    /// This method compares the address of `business` against the addresses in `address_list`,
    /// returning a `BusinessMatchRecords` struct containing an exact match if found, otherwise a
    /// list of partial (divergent) matches if found, otherwise a missing record.  Since divergent
    /// addresses are unnecessary to inspect if an exact match is found, this is a more efficient
    /// matching method compared to [`BusinessMatchRecords::compare()`].
    pub fn chain<T: Address + GeoPoint<Num = f64>>(business: &BusinessLicense, address_list: &[&[T]]) -> Self {
        let mut matching = Vec::new();
        let mut divergent = Vec::new();
        let mut missing = Vec::new();
        for addresses in address_list {
            let record = BusinessMatchRecords::new(business, addresses);
            let matched = record.filter("matching");
            let diverged = record.filter("divergent");
            let missed = record.filter("missing");
            if !matched.records.is_empty() && matching.is_empty() {
                matching = matched.records;
            } else if !diverged.records.is_empty() && divergent.is_empty() {
                divergent = diverged.records;
            } else if !missed.records.is_empty() && missing.is_empty() {
                missing = missed.records;
            }
        }
        if !matching.is_empty() {
            BusinessMatchRecords { records: matching }
        } else if !divergent.is_empty() {
            BusinessMatchRecords { records: divergent }
        } else {
            BusinessMatchRecords { records: missing }
        }
    }

    /// For each [`BusinessLicense`] object in `businesses`, this method creates a
    /// `BusinessMatchRecords` using the [`BusinessMatchRecords::new()`] method.  Match records
    /// will include matching, divergent and missing records.
<<<<<<< HEAD
    pub fn compare<T: Address + GeoPoint + Send + Sync>(
        businesses: &BusinessLicenses,
        addresses: &[T],
    ) -> Self {
=======
    pub fn compare<T: Address + GeoPoint<Num = f64> + Send + Sync>(businesses: &BusinessLicenses, addresses: &[T]) -> Self {
>>>>>>> f7708549
        let style = indicatif::ProgressStyle::with_template(
            "[{elapsed_precise}] {bar:40.cyan/blue} {pos:>7}/{len:7} {'Comparing addresses.'}",
        )
        .unwrap();
        let record = businesses
            .records
            .par_iter()
            .map(|address| BusinessMatchRecords::new(address, addresses))
            .progress_with_style(style)
            .collect::<Vec<BusinessMatchRecords>>();
        let mut records = Vec::new();
        for mut item in record {
            records.append(&mut item.records);
        }
        BusinessMatchRecords { records }
    }

    /// Compares each address in `businesses` against the addresses in `addresses` using the
    /// [`BusinessMatchRecords::chain()`] method, which returns only an exact match if available,
    /// otherwise returning a list of partial matches or a missing record.
<<<<<<< HEAD
    pub fn compare_chain<T: Address + GeoPoint + Send + Sync>(
        businesses: &BusinessLicenses,
        addresses: &[&[T]],
    ) -> Self {
=======
    pub fn compare_chain<T: Address + GeoPoint<Num = f64> + Send + Sync>(businesses: &BusinessLicenses, addresses: &[&[T]]) -> Self {
>>>>>>> f7708549
        let style = indicatif::ProgressStyle::with_template(
            "[{elapsed_precise}] {bar:40.cyan/blue} {pos:>7}/{len:7} {'Comparing addresses.'}",
        )
        .unwrap();
        let record = businesses
            .records
            .par_iter()
            .map(|address| BusinessMatchRecords::chain(address, addresses))
            .progress_with_style(style)
            .collect::<Vec<BusinessMatchRecords>>();
        let mut records = Vec::new();
        for mut item in record {
            records.append(&mut item.records);
        }
        BusinessMatchRecords { records }
    }

    /// The `filter` method filters the [`BusinessMatchRecord`] objects in the `records` field
    /// based upon the match status of the record.  The `filter` field accepts the values
    /// "missing", "nonmissing", "divergent", "matching", "unique" and "multiple". The "unique"
    /// option returns records where the business name is unique.  The "multiple" options returns
    /// records where multiple licenses exist registered under the same business name.
    pub fn filter(&self, filter: &str) -> Self {
        let mut records = Vec::new();
        match filter {
            "missing" => records.append(
                &mut self
                    .records
                    .par_iter()
                    .cloned()
                    .filter(|record| record.match_status == MatchStatus::Missing)
                    .collect(),
            ),
            "nonmissing" => records.append(
                &mut self
                    .records
                    .par_iter()
                    .cloned()
                    .filter(|record| record.match_status != MatchStatus::Missing)
                    .collect(),
            ),
            "divergent" => records.append(
                &mut self
                    .records
                    .par_iter()
                    .cloned()
                    .filter(|record| record.match_status == MatchStatus::Divergent)
                    .collect(),
            ),
            "matching" => records.append(
                &mut self
                    .records
                    .par_iter()
                    .cloned()
                    .filter(|record| record.match_status == MatchStatus::Matching)
                    .collect(),
            ),
            "unique" => {
                let mut names = HashSet::new();
                for record in self.records.clone() {
                    if let Some(name) = record.company_name() {
                        if !names.contains(&name) {
                            names.insert(name.clone());
                            let subset = self.filter_field("name", &name);
                            if subset.records.len() == 1 {
                                records.push(subset.records[0].clone());
                            }
                        }
                    }
                }
            }
            "multiple" => {
                let mut names = HashSet::new();
                for record in self.records.clone() {
                    if let Some(name) = record.company_name() {
                        if !names.contains(&name) {
                            names.insert(name.clone());
                            let mut subset = self.filter_field("name", &name);
                            if subset.records.len() > 1 {
                                records.append(&mut subset.records);
                            }
                        }
                    }
                }
            }
            _ => info!("Invalid filter provided."),
        }
        BusinessMatchRecords { records }
    }

    /// The `filter_field` method filters [`BusinessMatchRecord`] objects in the `records` field
    /// by comparing the value of the field specified in `filter` to the value of `field`.  The
    /// `filter` field accepts the value "name", and matches the value of `field` against the company
    /// name associated with the record.
    pub fn filter_field(&self, filter: &str, field: &str) -> Self {
        let mut records = Vec::new();
        match filter {
            "name" => records.append(
                &mut self
                    .records
                    .par_iter()
                    .cloned()
                    .filter(|record| record.company_name() == Some(field.to_string()))
                    .collect(),
            ),
            _ => info!("Invalid filter provided."),
        }
        BusinessMatchRecords { records }
    }

    /// Writes the contents of `BusinessMatchRecords` to a CSV file at location `title`.  Each element in
    /// the vector of type [`BusinessMatchRecord`] maps to a row of data on the CSV.
    pub fn to_csv(&mut self, title: std::path::PathBuf) -> Result<(), std::io::Error> {
        to_csv(self.records_mut(), title)?;
        Ok(())
    }

    /// Creates a new `BusinessMatchRecords` struct from a CSV file located at `path`.  This method
    /// does not parse raw business license data, and should only be used to read files output from
    /// [`BusinessMatchRecords::to_csv()`].
    pub fn from_csv<P: AsRef<std::path::Path>>(path: P) -> Result<Self, std::io::Error> {
        let records = from_csv(path)?;
        Ok(BusinessMatchRecords { records })
    }

    /// The `records` field holds a vector of type [`BusinessMatchRecord`].  This method returns a
    /// mutable reference to the vector.
    pub fn records_mut(&mut self) -> &mut Vec<BusinessMatchRecord> {
        &mut self.records
    }
}

/// The `BusinessLicense` struct is designed to deserialize CSV data produced by querying the
/// EnerGov SQL database for active business licenses.  If the structure of the SQL query changes,
/// this function will need to change to match the resulting fields in the CSV.
#[derive(Clone, Debug, Deserialize, Serialize)]
#[serde(rename_all = "PascalCase")]
pub struct BusinessLicense {
    company_name: Option<String>,
    contact_name: Option<String>,
    business_type: String,
    #[serde(rename(deserialize = "dba"))]
    dba: Option<String>,
    business_phone: Option<i64>,
    #[serde(rename(deserialize = "LICENSENUMBER"))]
    license: String,
    #[serde(rename(deserialize = "EXPIRATIONDATE"))]
    expires: String,
    #[serde(rename(deserialize = "ADDRESSLINE1"))]
    address_number: i64,
    #[serde(rename(deserialize = "ADDRESSLINE2"))]
    street_name: String,
    #[serde(
        rename(deserialize = "PREDIRECTION"),
        deserialize_with = "deserialize_mixed_pre_directional"
    )]
    street_name_pre_directional: Option<StreetNamePreDirectional>,
    #[serde(
        rename(deserialize = "STREETTYPE"),
        deserialize_with = "deserialize_mixed_post_type"
    )]
    street_name_post_type: Option<StreetNamePostType>,
    #[serde(
        rename(deserialize = "UNITORSUITE"),
        deserialize_with = "csv::invalid_option"
    )]
    subaddress_identifier: Option<String>,
    #[serde(rename(deserialize = "CITY"))]
    postal_community: String,
    #[serde(rename(deserialize = "STATE"))]
    state_name: String,
    #[serde(rename(deserialize = "POSTALCODE"))]
    zip_code: i64,
}

impl BusinessLicense {
    /// Compares the address of `BusinessLicense` to `address`, producing either a matching
    /// [`BusinessMatchRecord`], any divergent [`BusinessMatchRecord`], or `None` if missing.
    pub fn coincident<T: Address + GeoPoint<Num = f64>>(&self, address: &T) -> Option<BusinessMatchRecord> {
        let mut match_status = MatchStatus::Missing;
        let mut business_match = None;
        let street_name = self.street_name.trim().to_string();
        if self.address_number == address.number()
            && self.street_name_pre_directional == *address.directional()
            && street_name == *address.street_name()
            && self.street_name_post_type == *address.street_type()
        // && self.postal_community == address.postal_community()
        // && self.state_name == address.state_name()
        {
            if self.subaddress_identifier != *address.subaddress_id() {
                match_status = MatchStatus::Divergent;
            }
            if self.zip_code != address.zip() {
                match_status = MatchStatus::Divergent;
            }
            if match_status != MatchStatus::Divergent {
                match_status = MatchStatus::Matching;
            }
            let lat = address.lat();
            let lat = lat;
            business_match = Some(BusinessMatchRecord {
                match_status,
                business_address_label: self.label(),
                company_name: self.company_name(),
                contact_name: self.contact_name(),
                business_type: self.business_type(),
                dba: self.dba(),
                license: self.license(),
                expires: self.expires(),
                other_address_label: Some(address.label()),
                address_latitude: Some(address.lat()),
                address_longitude: Some(address.lon()),
            });
        }
        business_match
    }

    /// The `company_name` field represents the registered name of the business.  This method
    /// returns the cloned value of the field.
    pub fn company_name(&self) -> Option<String> {
        match self.company_name.clone() {
            Some(name) => Some(name.trim().to_string()),
            None => None.to_owned(),
        }
    }

    /// The `contact_name` field represents the business owner name.  This method clones the
    /// value of the field.
    pub fn contact_name(&self) -> Option<String> {
        self.contact_name.to_owned()
    }

    /// The `business_type` field represents the tax classification associated with a business
    /// license.  This method clones the value of the field.
    pub fn business_type(&self) -> String {
        self.business_type.to_owned()
    }

    /// The `dba` field represents the alias name associated with a business license.  This method
    /// clones the value of the field.
    pub fn dba(&self) -> Option<String> {
        self.dba.to_owned()
    }

    /// The `license` field represents the license ID associated with the business.  This method
    /// clones the value of the field.
    pub fn license(&self) -> String {
        self.license.to_owned()
    }

    /// The `expires` field represents the time of expiration for the active business license.
    /// This method clones the value of the field.
    pub fn expires(&self) -> String {
        self.expires.to_owned()
    }

    /// The `pre_directional` field represents the street pre-directional designation associated
    /// with a business license.  This method clones the value of the field.
    pub fn pre_directional(&self) -> Option<StreetNamePreDirectional> {
        self.street_name_pre_directional
    }

    /// The `post_type` field represents the street post type designation of the business address.
    /// This method returns the cloned value of the field.
    pub fn post_type(&self) -> Option<StreetNamePostType> {
        self.street_name_post_type
    }

    /// The `subaddress_identifier` field represents the subaddress unit identifier associated with
    /// a business address.  This method clones the value of the field.
    pub fn subaddress_identifier(&self) -> Option<String> {
        self.subaddress_identifier.to_owned()
    }

    /// The `label` method creates a string representation of the complete street address
    /// associated with a business license.
    fn label(&self) -> String {
        let street_name = match self.post_type() {
            Some(post_type) => format!("{} {:?}", self.street_name, post_type),
            None => self.street_name.to_string(),
        };
        let complete_street_name = match self.street_name_pre_directional {
            Some(pre_directional) => format!("{:?} {}", pre_directional, street_name),
            None => street_name,
        };
        match self.subaddress_identifier() {
            Some(subaddress) => format!(
                "{} {} {}",
                self.address_number, complete_street_name, subaddress
            ),
            None => format!("{} {}", self.address_number, complete_street_name),
        }
    }
}

/// The `BusinessLicenses` struct holds a `records` field containing a vector of type
/// [`BusinessLicense`].
#[derive(Debug, Clone, Deserialize, Serialize)]
pub struct BusinessLicenses {
    /// The `records` field contains a vector of type [`BusinessLicense`].
    pub records: Vec<BusinessLicense>,
}

impl BusinessLicenses {
    /// Creates a new `BusinessLicenses` struct from a CSV file located at `path`.
    pub fn from_csv<P: AsRef<std::path::Path>>(path: P) -> Result<Self, std::io::Error> {
        let records = from_csv(path)?;
        Ok(BusinessLicenses { records })
    }

    /// Returns the subset of `BusinessLicenses` where the value of the `filter` field is equal to
    /// the test value in `field`.  Currently `filter` can take the value `name`, referring to the
    /// company name.
    pub fn filter(&self, filter: &str, field: &str) -> Self {
        let mut records = Vec::new();
        match filter {
            "name" => records.append(
                &mut self
                    .records
                    .par_iter()
                    .cloned()
                    .filter(|record| record.company_name() == Some(field.to_string()))
                    .collect(),
            ),
            _ => info!("Invalid filter provided."),
        }
        BusinessLicenses { records }
    }

    /// Retains one record from each license in `BusinessLicenses`, keeping the first encountered,
    /// intended to remove duplicate licenses from a record.
    pub fn deduplicate(&self) -> Self {
        let mut records = Vec::new();
        let mut licenses = HashSet::new();
        for record in self.records.clone() {
            let license = record.license();
            if !licenses.contains(&license) {
                licenses.insert(license);
                records.push(record);
            }
        }
        BusinessLicenses { records }
    }
}<|MERGE_RESOLUTION|>--- conflicted
+++ resolved
@@ -43,7 +43,10 @@
 impl BusinessMatchRecords {
     /// Matches the provided address associated with a business license against the addresses in
     /// `addresses`, creating a new `BusinessMatchRecords` struct containing the results.
-    pub fn new<T: Address + GeoPoint<Num = f64>>(business: &BusinessLicense, addresses: &[T]) -> Self {
+    pub fn new<T: Address + GeoPoint<Num = f64>>(
+        business: &BusinessLicense,
+        addresses: &[T],
+    ) -> Self {
         let mut records = Vec::new();
         for address in addresses {
             let business_match = business.coincident(address);
@@ -86,7 +89,10 @@
     /// list of partial (divergent) matches if found, otherwise a missing record.  Since divergent
     /// addresses are unnecessary to inspect if an exact match is found, this is a more efficient
     /// matching method compared to [`BusinessMatchRecords::compare()`].
-    pub fn chain<T: Address + GeoPoint<Num = f64>>(business: &BusinessLicense, address_list: &[&[T]]) -> Self {
+    pub fn chain<T: Address + GeoPoint<Num = f64>>(
+        business: &BusinessLicense,
+        address_list: &[&[T]],
+    ) -> Self {
         let mut matching = Vec::new();
         let mut divergent = Vec::new();
         let mut missing = Vec::new();
@@ -115,14 +121,10 @@
     /// For each [`BusinessLicense`] object in `businesses`, this method creates a
     /// `BusinessMatchRecords` using the [`BusinessMatchRecords::new()`] method.  Match records
     /// will include matching, divergent and missing records.
-<<<<<<< HEAD
-    pub fn compare<T: Address + GeoPoint + Send + Sync>(
+    pub fn compare<T: Address + GeoPoint<Num = f64> + Send + Sync>(
         businesses: &BusinessLicenses,
         addresses: &[T],
     ) -> Self {
-=======
-    pub fn compare<T: Address + GeoPoint<Num = f64> + Send + Sync>(businesses: &BusinessLicenses, addresses: &[T]) -> Self {
->>>>>>> f7708549
         let style = indicatif::ProgressStyle::with_template(
             "[{elapsed_precise}] {bar:40.cyan/blue} {pos:>7}/{len:7} {'Comparing addresses.'}",
         )
@@ -143,14 +145,10 @@
     /// Compares each address in `businesses` against the addresses in `addresses` using the
     /// [`BusinessMatchRecords::chain()`] method, which returns only an exact match if available,
     /// otherwise returning a list of partial matches or a missing record.
-<<<<<<< HEAD
-    pub fn compare_chain<T: Address + GeoPoint + Send + Sync>(
+    pub fn compare_chain<T: Address + GeoPoint<Num = f64> + Send + Sync>(
         businesses: &BusinessLicenses,
         addresses: &[&[T]],
     ) -> Self {
-=======
-    pub fn compare_chain<T: Address + GeoPoint<Num = f64> + Send + Sync>(businesses: &BusinessLicenses, addresses: &[&[T]]) -> Self {
->>>>>>> f7708549
         let style = indicatif::ProgressStyle::with_template(
             "[{elapsed_precise}] {bar:40.cyan/blue} {pos:>7}/{len:7} {'Comparing addresses.'}",
         )
@@ -329,7 +327,10 @@
 impl BusinessLicense {
     /// Compares the address of `BusinessLicense` to `address`, producing either a matching
     /// [`BusinessMatchRecord`], any divergent [`BusinessMatchRecord`], or `None` if missing.
-    pub fn coincident<T: Address + GeoPoint<Num = f64>>(&self, address: &T) -> Option<BusinessMatchRecord> {
+    pub fn coincident<T: Address + GeoPoint<Num = f64>>(
+        &self,
+        address: &T,
+    ) -> Option<BusinessMatchRecord> {
         let mut match_status = MatchStatus::Missing;
         let mut business_match = None;
         let street_name = self.street_name.trim().to_string();
